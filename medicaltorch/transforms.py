--- conflicted
+++ resolved
@@ -702,8 +702,11 @@
         if not isinstance(sample, np.ndarray):
             raise TypeError("Input sample must be a numpy array.")
         input_sample = np.copy(sample)
-<<<<<<< HEAD
-        array = self.clahe.apply(sample)
+        array = skimage.exposure.equalize_adapthist(
+            input_sample,
+            kernel_size=self.kernel_size,
+            clip_limit=self.clip_limit
+        )
         return array
 
 class HistogramClipping(MTTransform):
@@ -717,11 +720,4 @@
         percentile2 = np.percentile(array, self.max_percentile)
         array[array <= percentile1] = percentile1
         array[array >= percentile2] = percentile2
-=======
-        array = skimage.exposure.equalize_adapthist(
-            input_sample,
-            kernel_size=self.kernel_size,
-            clip_limit=self.clip_limit
-        )
->>>>>>> 320d5768
         return array