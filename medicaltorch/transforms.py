--- conflicted
+++ resolved
@@ -709,10 +709,6 @@
         )
         return array
 
-<<<<<<< HEAD
-=======
-
->>>>>>> 5295576c
 class HistogramClipping(MTTransform):
     def __init__(self, min_percentile=5.0, max_percentile=95.0):
         self.min_percentile = min_percentile
